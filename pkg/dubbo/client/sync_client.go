--- conflicted
+++ resolved
@@ -90,16 +90,12 @@
 				s.log.Info("OnMappingSyncRequestReceived successed")
 			}
 		case *mesh_proto.MetadataSyncRequest:
-<<<<<<< HEAD
-			panic("unimplemented")
-=======
 			err = s.callbacks.OnMetadataSyncRequestReceived(received.(*mesh_proto.MetadataSyncRequest))
 			if err != nil {
 				s.log.Error(err, "error in OnMetadataSyncRequestReceived")
 			} else {
 				s.log.Info("OnMetadataSyncRequestReceived successed")
 			}
->>>>>>> 324faeea
 		default:
 			return errors.New("unknown type request")
 		}
