/*
 * Licensed to the Apache Software Foundation (ASF) under one or more
 * contributor license agreements.  See the NOTICE file distributed with
 * this work for additional information regarding copyright ownership.
 * The ASF licenses this file to You under the Apache License, Version 2.0
 * (the "License"); you may not use this file except in compliance with
 * the License.  You may obtain a copy of the License at
 *
 *     http://www.apache.org/licenses/LICENSE-2.0
 *
 * Unless required by applicable law or agreed to in writing, software
 * distributed under the License is distributed on an "AS IS" BASIS,
 * WITHOUT WARRANTIES OR CONDITIONS OF ANY KIND, either express or implied.
 * See the License for the specific language governing permissions and
 * limitations under the License.
 */

package metadata

import (
	"context"
<<<<<<< HEAD
=======
	"github.com/apache/dubbo-kubernetes/pkg/util/rmkey"
>>>>>>> 324faeea
	"io"
	"strings"
	"time"
)

import (
	"github.com/google/uuid"

	"github.com/pkg/errors"

	"google.golang.org/grpc/codes"

	"google.golang.org/grpc/status"
)

import (
	mesh_proto "github.com/apache/dubbo-kubernetes/api/mesh/v1alpha1"
	"github.com/apache/dubbo-kubernetes/pkg/config/dubbo"
	"github.com/apache/dubbo-kubernetes/pkg/core"
	core_mesh "github.com/apache/dubbo-kubernetes/pkg/core/resources/apis/mesh"
	"github.com/apache/dubbo-kubernetes/pkg/core/resources/manager"
	core_model "github.com/apache/dubbo-kubernetes/pkg/core/resources/model"
	core_store "github.com/apache/dubbo-kubernetes/pkg/core/resources/store"
	"github.com/apache/dubbo-kubernetes/pkg/dubbo/client"
	"github.com/apache/dubbo-kubernetes/pkg/dubbo/pusher"
)

var log = core.Log.WithName("dubbo").WithName("server").WithName("metadata")

const queueSize = 100

type MetadataServer struct {
	mesh_proto.MetadataServiceServer

	config dubbo.DubboConfig
	queue  chan *RegisterRequest
	pusher pusher.Pusher

	ctx             context.Context
	resourceManager manager.ResourceManager
	transactions    core_store.Transactions
}

func (m *MetadataServer) Start(stop <-chan struct{}) error {
	// we start debounce to prevent too many MetadataRegisterRequests, we aggregate metadata register information
	go m.debounce(stop, m.register)

	return nil
}

func (m *MetadataServer) NeedLeaderElection() bool {
	return false
}

func NewMetadataServe(
	ctx context.Context,
	config dubbo.DubboConfig,
	pusher pusher.Pusher,
	resourceManager manager.ResourceManager,
	transactions core_store.Transactions,
) *MetadataServer {
	return &MetadataServer{
		config:          config,
		pusher:          pusher,
		queue:           make(chan *RegisterRequest, queueSize),
		ctx:             ctx,
		resourceManager: resourceManager,
		transactions:    transactions,
	}
}

func (m *MetadataServer) MetadataRegister(ctx context.Context, req *mesh_proto.MetaDataRegisterRequest) (*mesh_proto.MetaDataRegisterResponse, error) {
	mesh := core_model.DefaultMesh // todo: mesh
	podName := req.GetPodName()
	metadata := req.GetMetadata()
<<<<<<< HEAD
=======
	namespace := req.GetNamespace()
>>>>>>> 324faeea
	if metadata == nil {
		return &mesh_proto.MetaDataRegisterResponse{
			Success: false,
			Message: "Metadata is nil",
		}, nil
	}

<<<<<<< HEAD
	// MetaData name = podName.revision
	name := podName + "." + metadata.Revision
	registerReq := &RegisterRequest{ConfigsUpdated: map[core_model.ResourceKey]*mesh_proto.MetaData{}}
	key := core_model.ResourceKey{
		Mesh: mesh,
		Name: name,
=======
	name := rmkey.GenerateMetadataResourceKey(metadata.App, metadata.Revision, req.GetNamespace())
	registerReq := &RegisterRequest{ConfigsUpdated: map[core_model.ResourceReq]*mesh_proto.MetaData{}}
	key := core_model.ResourceReq{
		Mesh:      mesh,
		Name:      name,
		PodName:   podName,
		Namespace: namespace,
>>>>>>> 324faeea
	}
	registerReq.ConfigsUpdated[key] = metadata

	// push into queue to debounce, register Metadata Resource
	m.queue <- registerReq

	return &mesh_proto.MetaDataRegisterResponse{
		Success: true,
		Message: "success",
	}, nil
}

func (m *MetadataServer) MetadataSync(stream mesh_proto.MetadataService_MetadataSyncServer) error {
	mesh := core_model.DefaultMesh // todo: mesh
	errChan := make(chan error)

	clientID := uuid.NewString()
	metadataSyncStream := client.NewDubboSyncStream(stream)
	// DubboSyncClient is to handle MetaSyncRequest from data plane
	metadataSyncClient := client.NewDubboSyncClient(
		log.WithName("client"),
		clientID,
		metadataSyncStream,
		&client.Callbacks{
			OnMetadataSyncRequestReceived: func(request *mesh_proto.MetadataSyncRequest) error {
				// when received request, invoke callback
				m.pusher.InvokeCallback(
					core_mesh.MetaDataType,
					clientID,
					request,
					func(rawRequest interface{}, resourceList core_model.ResourceList) core_model.ResourceList {
						req := rawRequest.(*mesh_proto.MetadataSyncRequest)
						metadataList := resourceList.(*core_mesh.MetaDataResourceList)

						// only response the target MetaData Resource by application name or revision
						respMetadataList := &core_mesh.MetaDataResourceList{}
						for _, item := range metadataList.Items {
							// MetaData.Name = AppName.Revision, so we need to check MedaData.Name has prefix of AppName
							if item.Spec != nil && strings.HasPrefix(item.Spec.App, req.ApplicationName) {
								if req.Revision != "" {
									// revision is not empty, response the Metadata with application name and target revision
									if req.Revision == item.Spec.Revision {
										_ = respMetadataList.AddItem(item)
									}
								} else {
									// revision is empty, response the Metadata with target application name
									_ = respMetadataList.AddItem(item)
								}
							}
						}

						return respMetadataList
					},
				)
				return nil
			},
		})
	go func() {
		// Handle requests from client
		err := metadataSyncClient.HandleReceive()
		if errors.Is(err, io.EOF) {
			log.Info("DubboSyncClient finished gracefully")
			errChan <- nil
			return
		}

		log.Error(err, "DubboSyncClient finished with an error")
		errChan <- errors.Wrap(err, "DubboSyncClient finished with an error")
	}()

	m.pusher.AddCallback(
		core_mesh.MetaDataType,
		metadataSyncClient.ClientID(),
		func(items pusher.PushedItems) {
			resourceList := items.ResourceList()
			revision := items.Revision()
			metadataList, ok := resourceList.(*core_mesh.MetaDataResourceList)
			if !ok {
				return
			}

			err := metadataSyncClient.Send(metadataList, revision)
			if err != nil {
				if errors.Is(err, io.EOF) {
					log.Info("DubboSyncClient finished gracefully")
					errChan <- nil
					return
				}

				log.Error(err, "send metadata sync response failed", "metadataList", metadataList, "revision", revision)
				errChan <- errors.Wrap(err, "DubboSyncClient send with an error")
			}
		},
		func(resourceList core_model.ResourceList) core_model.ResourceList {
			if resourceList.GetItemType() != core_mesh.MetaDataType {
				return nil
			}

			// only send Metadata which client subscribed
			newResourceList := &core_mesh.MeshResourceList{}
			for _, resource := range resourceList.GetItems() {
				expected := false
				metaData := resource.(*core_mesh.MetaDataResource)
				for _, applicationName := range metadataSyncStream.SubscribedApplicationNames() {
					// MetaData.Name = AppName.Revision, so we need to check MedaData.Name has prefix of AppName
					if strings.HasPrefix(metaData.Spec.GetApp(), applicationName) && mesh == resource.GetMeta().GetMesh() {
						expected = true
						break
					}
				}

				if expected {
					// find
					_ = newResourceList.AddItem(resource)
				}
			}

			return newResourceList
		},
	)

	// in the end, remove callback of this client
	defer m.pusher.RemoveCallback(core_mesh.MetaDataType, metadataSyncClient.ClientID())

	for {
		select {
		case err := <-errChan:
			if err == nil {
				log.Info("MetadataSync finished gracefully")
				return nil
			}

			log.Error(err, "MetadataSync finished with an error")
			return status.Error(codes.Internal, err.Error())
		}
	}
<<<<<<< HEAD
}

func (m *MetadataServer) debounce(stopCh <-chan struct{}, pushFn func(m *RegisterRequest)) {
	ch := m.queue
	var timeChan <-chan time.Time
	var startDebounce time.Time
	var lastConfigUpdateTime time.Time

	pushCounter := 0
	debouncedEvents := 0

	var req *RegisterRequest

	free := true
	freeCh := make(chan struct{}, 1)

	push := func(req *RegisterRequest) {
		pushFn(req)
		freeCh <- struct{}{}
	}

	pushWorker := func() {
		eventDelay := time.Since(startDebounce)
		quietTime := time.Since(lastConfigUpdateTime)
		if eventDelay >= m.config.Debounce.Max || quietTime >= m.config.Debounce.After {
			if req != nil {
				pushCounter++

				if req.ConfigsUpdated != nil {
					log.Info("debounce stable[%d] %d for config %s: %v since last change, %v since last push",
						pushCounter, debouncedEvents, configsUpdated(req),
						quietTime, eventDelay)
				}
				free = false
				go push(req)
				req = nil
				debouncedEvents = 0
			}
		} else {
			timeChan = time.After(m.config.Debounce.After - quietTime)
		}
	}

	for {
		select {
		case <-freeCh:
			free = true
			pushWorker()
		case r := <-ch:
			if !m.config.Debounce.Enable {
				go push(r)
				req = nil
				continue
			}

			lastConfigUpdateTime = time.Now()
			if debouncedEvents == 0 {
				timeChan = time.After(200 * time.Millisecond)
				startDebounce = lastConfigUpdateTime
			}
			debouncedEvents++

			req = req.merge(r)
		case <-timeChan:
			if free {
				pushWorker()
			}
		case <-stopCh:
			return
		}
	}
}

=======
}

func (m *MetadataServer) debounce(stopCh <-chan struct{}, pushFn func(m *RegisterRequest)) {
	ch := m.queue
	var timeChan <-chan time.Time
	var startDebounce time.Time
	var lastConfigUpdateTime time.Time

	pushCounter := 0
	debouncedEvents := 0

	var req *RegisterRequest

	free := true
	freeCh := make(chan struct{}, 1)

	push := func(req *RegisterRequest) {
		pushFn(req)
		freeCh <- struct{}{}
	}

	pushWorker := func() {
		eventDelay := time.Since(startDebounce)
		quietTime := time.Since(lastConfigUpdateTime)
		if eventDelay >= m.config.Debounce.Max || quietTime >= m.config.Debounce.After {
			if req != nil {
				pushCounter++

				if req.ConfigsUpdated != nil {
					log.Info("debounce stable[%d] %d for config %s: %v since last change, %v since last push",
						pushCounter, debouncedEvents, configsUpdated(req),
						quietTime, eventDelay)
				}
				free = false
				go push(req)
				req = nil
				debouncedEvents = 0
			}
		} else {
			timeChan = time.After(m.config.Debounce.After - quietTime)
		}
	}

	for {
		select {
		case <-freeCh:
			free = true
			pushWorker()
		case r := <-ch:
			if !m.config.Debounce.Enable {
				go push(r)
				req = nil
				continue
			}

			lastConfigUpdateTime = time.Now()
			if debouncedEvents == 0 {
				timeChan = time.After(200 * time.Millisecond)
				startDebounce = lastConfigUpdateTime
			}
			debouncedEvents++

			req = req.merge(r)
		case <-timeChan:
			if free {
				pushWorker()
			}
		case <-stopCh:
			return
		}
	}
}

>>>>>>> 324faeea
func (m *MetadataServer) register(req *RegisterRequest) {
	for key, metadata := range req.ConfigsUpdated {
		for i := 0; i < 3; i++ {
			if err := m.tryRegister(key, metadata); err != nil {
				log.Error(err, "register failed", "key", key)
			} else {
				break
			}
		}
	}
}

<<<<<<< HEAD
func (m *MetadataServer) tryRegister(key core_model.ResourceKey, newMetadata *mesh_proto.MetaData) error {
=======
func (m *MetadataServer) tryRegister(key core_model.ResourceReq, newMetadata *mesh_proto.MetaData) error {
>>>>>>> 324faeea
	err := core_store.InTx(m.ctx, m.transactions, func(ctx context.Context) error {

		// get Metadata Resource first,
		// if Metadata is not found, create it,
		// else update it.
		metadata := core_mesh.NewMetaDataResource()
<<<<<<< HEAD
		err := m.resourceManager.Get(m.ctx, metadata, core_store.GetBy(key))
=======
		err := m.resourceManager.Get(m.ctx, metadata, core_store.GetBy(core_model.ResourceKey{
			Mesh: key.Mesh,
			Name: key.Name,
		}))
>>>>>>> 324faeea
		if err != nil && !core_store.IsResourceNotFound(err) {
			log.Error(err, "get Metadata Resource")
			return err
		}

		if core_store.IsResourceNotFound(err) {
			// create if not found
			metadata.Spec = newMetadata
<<<<<<< HEAD
			err = m.resourceManager.Create(m.ctx, metadata, core_store.CreateBy(key), core_store.CreatedAt(time.Now()))
=======
			err = m.resourceManager.Create(m.ctx, metadata, core_store.CreateBy(core_model.ResourceKey{
				Mesh: key.Mesh,
				Name: key.Name,
			}), core_store.CreatedAt(time.Now()))
>>>>>>> 324faeea
			if err != nil {
				log.Error(err, "create Metadata Resource failed")
				return err
			}

			log.Info("create Metadata Resource success", "key", key, "metadata", newMetadata)
<<<<<<< HEAD
			return nil
=======
>>>>>>> 324faeea
		} else {
			// if found, update it
			metadata.Spec = newMetadata

			err = m.resourceManager.Update(m.ctx, metadata, core_store.ModifiedAt(time.Now()))
			if err != nil {
				log.Error(err, "update Metadata Resource failed")
				return err
			}

			log.Info("update Metadata Resource success", "key", key, "metadata", newMetadata)
<<<<<<< HEAD
			return nil
		}
=======
		}

		// 更新dataplane资源
		// 根据podName Get到dataplane资源
		dataplane := core_mesh.NewDataplaneResource()
		err = m.resourceManager.Get(m.ctx, dataplane, core_store.GetBy(core_model.ResourceKey{
			Mesh: core_model.DefaultMesh,
			Name: rmkey.GenerateNamespacedName(key.PodName, key.Namespace),
		}))
		if err != nil {
			return err
		}
		if dataplane.Spec.Extensions == nil {
			dataplane.Spec.Extensions = make(map[string]string)
		}
		// 拿到dataplane, 添加extensions, 设置revision
		dataplane.Spec.Extensions[mesh_proto.Revision] = metadata.Spec.Revision
		dataplane.Spec.Extensions[mesh_proto.Application] = metadata.Spec.App

		// 更新dataplane
		err = m.resourceManager.Update(m.ctx, dataplane)
		if err != nil {
			return err
		}

		return nil
>>>>>>> 324faeea
	})
	if err != nil {
		log.Error(err, "transactions failed")
		return err
	}

	return nil
}<|MERGE_RESOLUTION|>--- conflicted
+++ resolved
@@ -19,10 +19,7 @@
 
 import (
 	"context"
-<<<<<<< HEAD
-=======
 	"github.com/apache/dubbo-kubernetes/pkg/util/rmkey"
->>>>>>> 324faeea
 	"io"
 	"strings"
 	"time"
@@ -98,10 +95,7 @@
 	mesh := core_model.DefaultMesh // todo: mesh
 	podName := req.GetPodName()
 	metadata := req.GetMetadata()
-<<<<<<< HEAD
-=======
 	namespace := req.GetNamespace()
->>>>>>> 324faeea
 	if metadata == nil {
 		return &mesh_proto.MetaDataRegisterResponse{
 			Success: false,
@@ -109,14 +103,6 @@
 		}, nil
 	}
 
-<<<<<<< HEAD
-	// MetaData name = podName.revision
-	name := podName + "." + metadata.Revision
-	registerReq := &RegisterRequest{ConfigsUpdated: map[core_model.ResourceKey]*mesh_proto.MetaData{}}
-	key := core_model.ResourceKey{
-		Mesh: mesh,
-		Name: name,
-=======
 	name := rmkey.GenerateMetadataResourceKey(metadata.App, metadata.Revision, req.GetNamespace())
 	registerReq := &RegisterRequest{ConfigsUpdated: map[core_model.ResourceReq]*mesh_proto.MetaData{}}
 	key := core_model.ResourceReq{
@@ -124,7 +110,6 @@
 		Name:      name,
 		PodName:   podName,
 		Namespace: namespace,
->>>>>>> 324faeea
 	}
 	registerReq.ConfigsUpdated[key] = metadata
 
@@ -261,7 +246,6 @@
 			return status.Error(codes.Internal, err.Error())
 		}
 	}
-<<<<<<< HEAD
 }
 
 func (m *MetadataServer) debounce(stopCh <-chan struct{}, pushFn func(m *RegisterRequest)) {
@@ -335,81 +319,6 @@
 	}
 }
 
-=======
-}
-
-func (m *MetadataServer) debounce(stopCh <-chan struct{}, pushFn func(m *RegisterRequest)) {
-	ch := m.queue
-	var timeChan <-chan time.Time
-	var startDebounce time.Time
-	var lastConfigUpdateTime time.Time
-
-	pushCounter := 0
-	debouncedEvents := 0
-
-	var req *RegisterRequest
-
-	free := true
-	freeCh := make(chan struct{}, 1)
-
-	push := func(req *RegisterRequest) {
-		pushFn(req)
-		freeCh <- struct{}{}
-	}
-
-	pushWorker := func() {
-		eventDelay := time.Since(startDebounce)
-		quietTime := time.Since(lastConfigUpdateTime)
-		if eventDelay >= m.config.Debounce.Max || quietTime >= m.config.Debounce.After {
-			if req != nil {
-				pushCounter++
-
-				if req.ConfigsUpdated != nil {
-					log.Info("debounce stable[%d] %d for config %s: %v since last change, %v since last push",
-						pushCounter, debouncedEvents, configsUpdated(req),
-						quietTime, eventDelay)
-				}
-				free = false
-				go push(req)
-				req = nil
-				debouncedEvents = 0
-			}
-		} else {
-			timeChan = time.After(m.config.Debounce.After - quietTime)
-		}
-	}
-
-	for {
-		select {
-		case <-freeCh:
-			free = true
-			pushWorker()
-		case r := <-ch:
-			if !m.config.Debounce.Enable {
-				go push(r)
-				req = nil
-				continue
-			}
-
-			lastConfigUpdateTime = time.Now()
-			if debouncedEvents == 0 {
-				timeChan = time.After(200 * time.Millisecond)
-				startDebounce = lastConfigUpdateTime
-			}
-			debouncedEvents++
-
-			req = req.merge(r)
-		case <-timeChan:
-			if free {
-				pushWorker()
-			}
-		case <-stopCh:
-			return
-		}
-	}
-}
-
->>>>>>> 324faeea
 func (m *MetadataServer) register(req *RegisterRequest) {
 	for key, metadata := range req.ConfigsUpdated {
 		for i := 0; i < 3; i++ {
@@ -422,25 +331,17 @@
 	}
 }
 
-<<<<<<< HEAD
-func (m *MetadataServer) tryRegister(key core_model.ResourceKey, newMetadata *mesh_proto.MetaData) error {
-=======
 func (m *MetadataServer) tryRegister(key core_model.ResourceReq, newMetadata *mesh_proto.MetaData) error {
->>>>>>> 324faeea
 	err := core_store.InTx(m.ctx, m.transactions, func(ctx context.Context) error {
 
 		// get Metadata Resource first,
 		// if Metadata is not found, create it,
 		// else update it.
 		metadata := core_mesh.NewMetaDataResource()
-<<<<<<< HEAD
-		err := m.resourceManager.Get(m.ctx, metadata, core_store.GetBy(key))
-=======
 		err := m.resourceManager.Get(m.ctx, metadata, core_store.GetBy(core_model.ResourceKey{
 			Mesh: key.Mesh,
 			Name: key.Name,
 		}))
->>>>>>> 324faeea
 		if err != nil && !core_store.IsResourceNotFound(err) {
 			log.Error(err, "get Metadata Resource")
 			return err
@@ -449,24 +350,16 @@
 		if core_store.IsResourceNotFound(err) {
 			// create if not found
 			metadata.Spec = newMetadata
-<<<<<<< HEAD
-			err = m.resourceManager.Create(m.ctx, metadata, core_store.CreateBy(key), core_store.CreatedAt(time.Now()))
-=======
 			err = m.resourceManager.Create(m.ctx, metadata, core_store.CreateBy(core_model.ResourceKey{
 				Mesh: key.Mesh,
 				Name: key.Name,
 			}), core_store.CreatedAt(time.Now()))
->>>>>>> 324faeea
 			if err != nil {
 				log.Error(err, "create Metadata Resource failed")
 				return err
 			}
 
 			log.Info("create Metadata Resource success", "key", key, "metadata", newMetadata)
-<<<<<<< HEAD
-			return nil
-=======
->>>>>>> 324faeea
 		} else {
 			// if found, update it
 			metadata.Spec = newMetadata
@@ -478,10 +371,6 @@
 			}
 
 			log.Info("update Metadata Resource success", "key", key, "metadata", newMetadata)
-<<<<<<< HEAD
-			return nil
-		}
-=======
 		}
 
 		// 更新dataplane资源
@@ -508,7 +397,6 @@
 		}
 
 		return nil
->>>>>>> 324faeea
 	})
 	if err != nil {
 		log.Error(err, "transactions failed")
