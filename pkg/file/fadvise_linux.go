--- conflicted
+++ resolved
@@ -1,8 +1,3 @@
-<<<<<<< HEAD
-=======
-//go:build linux
-
->>>>>>> 92591975
 /*
  * Licensed to the Apache Software Foundation (ASF) under one or more
  * contributor license agreements.  See the NOTICE file distributed with
@@ -19,7 +14,7 @@
  * See the License for the specific language governing permissions and
  * limitations under the License.
  */
-
+//go:build linux
 package file
 
 import (
