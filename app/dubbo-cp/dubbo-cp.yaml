--- conflicted
+++ resolved
@@ -45,11 +45,7 @@
     instance:
       baseURL: http://47.251.106.164:3000/d/f5f48f75-13ec-489b-88ae-635ae38d8618/instance
     service:
-<<<<<<< HEAD
-      baseURL: http://47.251.96.1:3000/d/b2e178fb-ada3-4d5e-9f54-de99e7f07662/service
-=======
       baseURL: http://47.251.106.164:3000/d/b2e178fb-ada3-4d5e-9f54-de99e7f07662/service
->>>>>>> 987f8d49
   prometheus: http://47.88.94.193:9090
 
   # grafana should config root_url/allowed_origins/serve_from_sub_path:
