/*
 * Licensed to the Apache Software Foundation (ASF) under one or more
 * contributor license agreements.  See the NOTICE file distributed with
 * this work for additional information regarding copyright ownership.
 * The ASF licenses this file to You under the Apache License, Version 2.0
 * (the "License"); you may not use this file except in compliance with
 * the License.  You may obtain a copy of the License at
 *
 *     http://www.apache.org/licenses/LICENSE-2.0
 *
 * Unless required by applicable law or agreed to in writing, software
 * distributed under the License is distributed on an "AS IS" BASIS,
 * WITHOUT WARRANTIES OR CONDITIONS OF ANY KIND, either express or implied.
 * See the License for the specific language governing permissions and
 * limitations under the License.
 */

import { fileURLToPath, URL } from 'node:url'
import { defineConfig } from 'vite'
import vue from '@vitejs/plugin-vue'
import vueJsx from '@vitejs/plugin-vue-jsx'

// https://vitejs.dev/config/
export default defineConfig({
    base: '/admin',
    build: {
        outDir: './dist/admin',
    },
    server: {
        proxy: {
            // with options: http://localhost:5173/api/bar-> http://jsonplaceholder.typicode.com/bar
            '/api': {
<<<<<<< HEAD
                target: 'http://127.0.0.1:8888',
=======
                target: 'http://jsonplaceholder.typicode.com',
>>>>>>> e37cf03e
                changeOrigin: true,
            },
<<<<<<< HEAD
            '/grafana': {
                target: 'http://127.0.0.1:8888',
                changeOrigin: true,

            },
=======
>>>>>>> e37cf03e
        },
    },
    plugins: [
        vue(),
        vueJsx(),
    ],
    resolve: {
        alias: {
            '@': fileURLToPath(new URL('./src', import.meta.url)),
            'monaco-editor': 'monaco-editor/esm/vs/editor/editor.api.js'
        },
        // ignore suffix
        extensions: ['.mjs', '.js', '.ts', '.jsx', '.tsx', '.json', '.vue']
    },

})<|MERGE_RESOLUTION|>--- conflicted
+++ resolved
@@ -30,21 +30,14 @@
         proxy: {
             // with options: http://localhost:5173/api/bar-> http://jsonplaceholder.typicode.com/bar
             '/api': {
-<<<<<<< HEAD
                 target: 'http://127.0.0.1:8888',
-=======
-                target: 'http://jsonplaceholder.typicode.com',
->>>>>>> e37cf03e
                 changeOrigin: true,
             },
-<<<<<<< HEAD
             '/grafana': {
                 target: 'http://127.0.0.1:8888',
                 changeOrigin: true,
 
             },
-=======
->>>>>>> e37cf03e
         },
     },
     plugins: [
