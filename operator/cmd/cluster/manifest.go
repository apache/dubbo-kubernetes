package cluster

import (
	"cmp"
	"fmt"
	"github.com/apache/dubbo-kubernetes/dubboctl/pkg/cli"
	"github.com/apache/dubbo-kubernetes/operator/pkg/manifest"
	"github.com/apache/dubbo-kubernetes/operator/pkg/render"
	"github.com/apache/dubbo-kubernetes/operator/pkg/util/clog"
	"github.com/apache/dubbo-kubernetes/pkg/kube"
	"github.com/apache/dubbo-kubernetes/pkg/util/slices"
	"github.com/spf13/cobra"
	"sigs.k8s.io/yaml"
	"strings"
)

type manifestGenerateArgs struct {
	files        []string
	sets         []string
	manifestPath string
}

func (a *manifestGenerateArgs) String() string {
	var b strings.Builder
	b.WriteString("files:   " + fmt.Sprint(a.files) + "\n")
	b.WriteString("sets:           " + fmt.Sprint(a.sets) + "\n")
	b.WriteString("manifestPath: " + a.manifestPath + "\n")
	return b.String()
}

func addManifestGenerateFlags(cmd *cobra.Command, args *manifestGenerateArgs) {
	cmd.PersistentFlags().StringSliceVarP(&args.files, "filename", "f", nil, ``)
	cmd.PersistentFlags().StringArrayVarP(&args.sets, "set", "s", nil, ``)
	cmd.PersistentFlags().StringVarP(&args.manifestPath, "manifests", "d", "", ``)
}

func ManifestCmd(ctx cli.Context) *cobra.Command {
	rootArgs := &RootArgs{}
	mgcArgs := &manifestGenerateArgs{}
	mgc := manifestGenerateCmd(ctx, rootArgs, mgcArgs)
	mc := &cobra.Command{
		Use:   "manifest",
		Short: "dubbo manifest related commands",
		Long:  "The manifest command will generates dubbo manifests.",
	}
	AddFlags(mc, rootArgs)
	AddFlags(mgc, rootArgs)
	addManifestGenerateFlags(mgc, mgcArgs)
	mc.AddCommand(mgc)
	return mc
}

var kubeClientFunc func() (kube.CLIClient, error)

func manifestGenerateCmd(ctx cli.Context, _ *RootArgs, mgArgs *manifestGenerateArgs) *cobra.Command {
	return &cobra.Command{
		Use:   "generate",
		Short: "Generates an Dubbo install manifest",
		Long:  "The generate subcommand generates an Dubbo install manifest and outputs to the console by default.",
		Example: `  # Generate a default Dubbo installation
  dubboctl manifest generate
  
  # Generate the demo profile
  dubboctl manifest generate --set profile=demo
`,

		Args: cobra.ExactArgs(1),
		RunE: func(cmd *cobra.Command, args []string) error {
			if kubeClientFunc == nil {
				kubeClientFunc = ctx.CLIClient
			}
			var kubeClient kube.CLIClient
			kc, err := kubeClientFunc()
			if err != nil {
				return err
			}
			kubeClient = kc

<<<<<<< HEAD
			cl := clog.NewConsoleLogger(cmd.OutOrStdout(), cmd.ErrOrStderr(), installerScope)
=======
			cl := clog.NewConsoleLogger(cmd.OutOrStdout(), cmd.ErrOrStderr(), InstallerScope)
>>>>>>> fc400165
			return manifestGenerate(kubeClient, mgArgs, cl)
		},
	}
}

const (
	YAMLSeparator = "\n---\n"
)

func manifestGenerate(kc kube.CLIClient, mgArgs *manifestGenerateArgs, cl clog.Logger) error {
	setFlags := applyFlagAliases(mgArgs.sets, mgArgs.manifestPath)
	manifests, _, err := render.GenerateManifest(mgArgs.files, setFlags, cl, kc)
	if err != nil {
		return err
	}
	for _, smf := range sortManifests(manifests) {
		cl.Print(smf + YAMLSeparator)
	}
	return nil
}

func sortManifests(raw []manifest.ManifestSet) []string {
	all := []manifest.Manifest{}
	for _, m := range raw {
		all = append(all, m.Manifests...)
	}
	slices.SortStableFunc(all, func(a, b manifest.Manifest) int {
		if r := cmp.Compare(objectKindOrder(a), objectKindOrder(b)); r != 0 {
			return r
		}
		if r := cmp.Compare(a.GroupVersionKind().Group, b.GroupVersionKind().Group); r != 0 {
			return r
		}
		if r := cmp.Compare(a.GroupVersionKind().Kind, b.GroupVersionKind().Kind); r != 0 {
			return r
		}
		return cmp.Compare(a.GetName(), b.GetName())
	})
	return slices.Map(all, func(e manifest.Manifest) string {
		res, _ := yaml.Marshal(e.Object)
		return string(res)
	})
}

func objectKindOrder(m manifest.Manifest) int {
	o := m.Unstructured
	gk := o.GroupVersionKind().Group + "/" + o.GroupVersionKind().Kind
	switch {
	case gk == "apiextensions.k8s.io/CustomResourceDefinition":
		return -1000
	default:
		return 1000
	}
}<|MERGE_RESOLUTION|>--- conflicted
+++ resolved
@@ -76,11 +76,7 @@
 			}
 			kubeClient = kc
 
-<<<<<<< HEAD
-			cl := clog.NewConsoleLogger(cmd.OutOrStdout(), cmd.ErrOrStderr(), installerScope)
-=======
 			cl := clog.NewConsoleLogger(cmd.OutOrStdout(), cmd.ErrOrStderr(), InstallerScope)
->>>>>>> fc400165
 			return manifestGenerate(kubeClient, mgArgs, cl)
 		},
 	}
